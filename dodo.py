from functools import partial
from pathlib import Path
from typing import Any, Callable, Iterable
from schema_automator.importers.rdfs_import_engine import RdfsImportEngine
from linkml_runtime.dumpers import YAMLDumper
from urllib.parse import urlparse, urljoin
from linkml.linter.linter import Linter, RuleLevel
from linkml_runtime.linkml_model import SchemaDefinition, TypeDefinition
from linkml_runtime.linkml_model import types as linkml_types
from linkml_runtime import SchemaView
from dataclasses import replace

models_root = Path(__file__).parent.resolve() / "models"

def url_to_path(url: str, subdir: str, suffix: str = ".yml") -> Path:
    """
    Converts a URL to a local file path

    Params:
        url: URL of the remote file
        subdir: Subdirectory in which to save the file
        suffix: New file extension for the local file
    """
    models_dir = models_root / subdir
    models_dir.mkdir(parents=True, exist_ok=True)
    parsed = urlparse(url)
    rdf_path = Path(parsed.path).with_suffix(suffix)
    rdf_name = rdf_path.with_suffix(".yaml").name
    return models_dir / rdf_name

def rdf_to_linkml(rdf_url: str, subdir: str, format: str, transformer: Callable[[SchemaDefinition], SchemaDefinition] = lambda x: x) -> None:
    """
    Converts a remote RDF file to LinkML YAML

    Params:
        rdf_url:  URL of the RDF file
        subdir: subdirectory to save the YAML file
        format: format of the RDF file (e.g. "xml", "ttl")
    """
    output_path = url_to_path(rdf_url, subdir)
    schema = RdfsImportEngine().convert(rdf_url, format=format)
    schema = transformer(schema)
    YAMLDumper().dump(schema, str(output_path))

def validate_linkml(model_path: Path) -> None:
    """
    Validates a LinkML YAML file and raises an error if any validation problems are found
    """
    for problem in Linter().validate_schema(model_path):
        if problem.level is RuleLevel.error:
            raise ValueError(problem.message)

def download_and_validate(rdf_url: str, subdir: str, **kwargs) -> Iterable[dict[str, Any]]:
    """
    Task generator that yields two tasks: one to convert an RDF file to LinkML YAML, and another to validate the YAML file
    """
    output_path = url_to_path(rdf_url, subdir)
    yield {
        "name": f"Convert {rdf_url}",
        "actions": [
            partial(
                rdf_to_linkml,
                rdf_url,
                subdir=subdir,
                **kwargs
            )
        ],
        "targets": [output_path],
    }
    yield {
        "name": f"Validate {rdf_url}",
        "file_dep": [output_path],
        "actions": [partial(validate_linkml, output_path)],
    }

def fix_schema_org(schema: SchemaDefinition) -> SchemaDefinition:
    """
    Applies some Schema.org specific fixes
    """
    # Convert the primitive types from classes into types
    schema_copy = replace(schema)
    primitive_types = {
        'Text': TypeDefinition(
            name='Text',
            typeof=linkml_types.String.type_name,
            # base should be inherited but isn't. See https://github.com/linkml/linkml/issues/2485
            base='str',
            uri="https://schema.org/Number"
        ),
        'Boolean': TypeDefinition(
            name='Boolean',
            typeof=linkml_types.Boolean.type_name,
            base='bool',
            uri="https://schema.org/Boolean"
        ),
        'Time': TypeDefinition(
            name='Time',
            base='XSDTime',
            typeof=linkml_types.Time.type_name,
            uri="https://schema.org/Time"
        ),
        'Number': TypeDefinition(
            name='Number',
            base='float',
            typeof=linkml_types.Float.type_name,
            uri="https://schema.org/Number"
        ),
        'DateTime': TypeDefinition(
            name='DateTime',
            typeof=linkml_types.Datetime.type_name,
            base='XSDDateTime',
            uri="https://schema.org/DateTime"
        ),
        'Date': TypeDefinition(
            name='Date',
            base='XSDDate',
            typeof=linkml_types.Date.type_name,
            uri="https://schema.org/Date"
<<<<<<< HEAD
        ),
        'URL': TypeDefinition(
            name='URL',
            base='str',
            typeof=linkml_types.Uri.type_name,
            uri="https://schema.org/URL"
        ),
=======
        )
>>>>>>> 189ce3ed
    }
    schema_copy.types = primitive_types
    for type_name in primitive_types.keys():
        schema_copy.classes.pop(type_name, None)
    return schema_copy

def task_prof():
    """
    Converts prof ontology from RDF to LinkML YAML
    """
    yield from download_and_validate("https://www.w3.org/TR/dx-prof/rdf/prof.ttl", "prof", format="ttl")

def task_skos():
    """
    Converts SKOS Simple Knowledge Organization System from RDF to LinkML YAML
    """
    yield from download_and_validate("https://www.w3.org/2004/02/skos/core.rdf", "skos", format="xml")

def task_dc():
    """
    Converts Dublin Core from RDF to LinkML YAML
    """
    yield from download_and_validate("https://www.dublincore.org/specifications/dublin-core/dcmi-terms/dublin_core_terms.ttl", "dc", format="ttl")

def task_sdo():
    """
    Converts Schema.org from RDF to LinkML YAML
    """
    yield from download_and_validate("https://schema.org/version/latest/schemaorg-current-https.ttl", "sdo", format="ttl", transformer=fix_schema_org)

def task_pcdm():
    """
    Converts PCDM from RDF to LinkML YAML
    """
    # Using my fork of the PCDM ontology due to https://github.com/duraspace/pcdm/issues/80
    base_url = "https://raw.githubusercontent.com/multimeric/pcdm/refs/heads/fix-80/"
    for url in ["models.rdf", "pcdm-ext/file-format-types.rdf", "pcdm-ext/rights.rdf", "pcdm-ext/use.rdf", "pcdm-ext/works.rdf"]:
        full_url = urljoin(base_url, url)
        yield from download_and_validate(full_url, "pcdm", format="xml")<|MERGE_RESOLUTION|>--- conflicted
+++ resolved
@@ -116,17 +116,14 @@
             base='XSDDate',
             typeof=linkml_types.Date.type_name,
             uri="https://schema.org/Date"
-<<<<<<< HEAD
         ),
         'URL': TypeDefinition(
             name='URL',
             base='str',
+            repr='str',
             typeof=linkml_types.Uri.type_name,
             uri="https://schema.org/URL"
         ),
-=======
-        )
->>>>>>> 189ce3ed
     }
     schema_copy.types = primitive_types
     for type_name in primitive_types.keys():
